#!/usr/bin/env python3
"""
Main PeakNet Pipeline Ray implementation.

Provides the high-level PeakNetPipeline class that orchestrates the entire
streaming ML inference workflow with metadata pass-through support.
"""

import os
import logging
import time
import sys
import signal
import threading
import glob
import shutil
from pathlib import Path
from typing import Dict, List, Any, Optional

import ray

from .config import PipelineConfig
from .config.data_structures import PipelineInput, PipelineOutput
from .core.gpu_health_validator import get_healthy_gpus_for_ray
from .core.peaknet_ray_data_producer import RayDataProducerManager
from .core.peaknet_ray_pipeline_actor import create_pipeline_actors


class PipelineResults:
    """Container for pipeline execution results."""

    def __init__(self, success: bool, performance: Dict[str, Any], error: Optional[str] = None):
        self.success = success
        self.performance = performance
        self.error = error

    def __repr__(self) -> str:
        if self.success:
            samples = self.performance.get('total_samples', 0)
            throughput = self.performance.get('overall_throughput', 0)
            return f"PipelineResults(success=True, samples={samples:,}, throughput={throughput:.1f} samples/s)"
        else:
            return f"PipelineResults(success=False, error='{self.error}')"


class PeakNetPipeline:
    """
    High-level interface for running PeakNet inference pipeline with Ray.

    This class orchestrates the entire streaming ML inference workflow:
    - GPU health validation
    - Ray cluster setup
    - Data generation with streaming
    - Multi-GPU inference with double buffering
    - Results collection with metadata pass-through
    """

    def __init__(self, config: PipelineConfig):
        """
        Initialize the pipeline with configuration.

        Args:
            config: Pipeline configuration containing all runtime parameters
        """
        self.config = config
        self.logger = self._setup_logging()

        # Signal handling for graceful shutdown
        self.shutdown_event = threading.Event()
        self.actors = []  # Store actor references for cleanup
        self.coordinator = None  # Store coordinator reference for cleanup
        self._original_sigint_handler = None
        self._original_sigterm_handler = None

    def _setup_logging(self) -> logging.Logger:
        """Configure logging based on configuration."""
        logger = logging.getLogger('peaknet_pipeline')

        # Avoid duplicate handlers
        if logger.handlers:
            return logger

        level = logging.DEBUG if self.config.output.verbose else logging.INFO
        format_str = '%(asctime)s - %(levelname)s - %(message)s' if self.config.output.verbose else '%(message)s'

        handler = logging.StreamHandler(sys.stdout)
        handler.setFormatter(logging.Formatter(format_str))
        logger.addHandler(handler)
        logger.setLevel(level)

        return logger

    def _setup_signal_handlers(self) -> None:
        """Set up signal handlers for graceful shutdown with profiling."""
        def signal_handler(signum, frame):
            signal_name = "SIGINT" if signum == signal.SIGINT else "SIGTERM"
            if not self.config.output.quiet:
                print(f"\n🛑 Received {signal_name} - initiating graceful shutdown...")
                if self.config.profiling.enable_profiling:
                    print("   📊 Ensuring nsys profiling data is saved...")

            self.shutdown_event.set()

            # Notify coordinator of signal shutdown if available
            if self.coordinator is not None:
                try:
                    ray.get(self.coordinator.request_signal_shutdown.remote(f"{signal_name} received"))
                except Exception as e:
                    if not self.config.output.quiet:
                        print(f"   ⚠️  Failed to notify coordinator of shutdown: {e}")

        # Store original handlers to restore them later
        self._original_sigint_handler = signal.signal(signal.SIGINT, signal_handler)
        self._original_sigterm_handler = signal.signal(signal.SIGTERM, signal_handler)

    def _restore_signal_handlers(self) -> None:
        """Restore original signal handlers."""
        if self._original_sigint_handler is not None:
            signal.signal(signal.SIGINT, self._original_sigint_handler)
        if self._original_sigterm_handler is not None:
            signal.signal(signal.SIGTERM, self._original_sigterm_handler)

    def _graceful_shutdown_actors(self) -> None:
        """Gracefully shutdown all pipeline actors."""
        if not self.actors:
            return

        if not self.config.output.quiet:
            print(f"   🎭 Gracefully shutting down {len(self.actors)} actors...")

        shutdown_futures = []

        # Try graceful shutdown first
        for i, actor in enumerate(self.actors):
            try:
                # Send shutdown signal to actor
                future = actor.graceful_shutdown.remote()
                shutdown_futures.append((i, future))
            except Exception as e:
                if self.config.output.verbose:
                    print(f"   ⚠️  Actor {i}: Failed to send shutdown signal: {e}")

        # Wait for graceful shutdowns with timeout
        timeout = 10.0  # seconds
        start_time = time.time()

        for i, future in shutdown_futures:
            remaining_time = timeout - (time.time() - start_time)
            if remaining_time <= 0:
                if not self.config.output.quiet:
                    print(f"   ⏰ Timeout waiting for actor {i} shutdown")
                break

            try:
                ray.get(future, timeout=min(remaining_time, 2.0))
                if self.config.output.verbose:
                    print(f"   ✅ Actor {i}: Graceful shutdown completed")
            except ray.exceptions.GetTimeoutError:
                if not self.config.output.quiet:
                    print(f"   ⏰ Actor {i}: Shutdown timeout, forcing termination")
            except Exception as e:
                if self.config.output.verbose:
                    print(f"   ⚠️  Actor {i}: Shutdown error: {e}")

        # Clear actor references
        self.actors.clear()

        if not self.config.output.quiet:
            print("   ✅ Actor shutdown completed")

    def _collect_profiling_data(self) -> Dict[str, Any]:
        """Collect and validate nsys profiling data after shutdown.

        Returns:
            Dictionary with profiling data collection results
        """
        if not self.config.profiling.enable_profiling:
            return {'enabled': False, 'message': 'Profiling not enabled'}

        try:
            # Find Ray session directory
            ray_temp_dir = "/tmp/ray"
            if not os.path.exists(ray_temp_dir):
                return {'success': False, 'error': 'Ray temp directory not found'}

            # Look for the most recent session
            session_pattern = os.path.join(ray_temp_dir, "session_*")
            session_dirs = glob.glob(session_pattern)
            if not session_dirs:
                return {'success': False, 'error': 'No Ray session directories found'}

            # Get the most recent session directory
            latest_session = max(session_dirs, key=os.path.getmtime)
            nsight_dir = os.path.join(latest_session, "logs", "nsight")

            if not os.path.exists(nsight_dir):
                return {'success': False, 'error': f'Nsight logs directory not found: {nsight_dir}'}

            # Find all .nsys-rep files
            nsys_pattern = os.path.join(nsight_dir, "**", "*.nsys-rep")
            nsys_files = glob.glob(nsys_pattern, recursive=True)

            if not nsys_files:
                return {'success': False, 'error': f'No .nsys-rep files found in {nsight_dir}'}

            # Validate and collect file information
            valid_files = []
            total_size = 0

            for nsys_file in nsys_files:
                try:
                    file_stat = os.stat(nsys_file)
                    file_size = file_stat.st_size

                    # Basic validation - file should be > 1KB (very basic check)
                    if file_size > 1024:
                        valid_files.append({
                            'path': nsys_file,
                            'size_mb': file_size / (1024 * 1024),
                            'mtime': file_stat.st_mtime
                        })
                        total_size += file_size
                    else:
                        if self.config.output.verbose:
                            print(f"   ⚠️  Skipping small profile file: {nsys_file} ({file_size} bytes)")

                except OSError as e:
                    if self.config.output.verbose:
                        print(f"   ⚠️  Cannot access profile file: {nsys_file} - {e}")

            # Copy files to output directory if specified
            copied_files = []
            if self.config.profiling.output_dir and valid_files:
                output_dir = Path(self.config.profiling.output_dir)
                output_dir.mkdir(parents=True, exist_ok=True)

                for file_info in valid_files:
                    src_path = file_info['path']
                    filename = os.path.basename(src_path)
                    # Add timestamp to avoid conflicts
                    timestamp = time.strftime("%Y%m%d_%H%M%S")
                    dest_filename = f"{timestamp}_{filename}"
                    dest_path = output_dir / dest_filename

                    try:
                        shutil.copy2(src_path, dest_path)
                        copied_files.append(str(dest_path))
                        if self.config.output.verbose:
                            print(f"   📁 Copied profile: {dest_path}")
                    except Exception as e:
                        if self.config.output.verbose:
                            print(f"   ⚠️  Failed to copy {src_path}: {e}")

            return {
                'success': True,
                'nsight_dir': nsight_dir,
                'files_found': len(valid_files),
                'total_size_mb': total_size / (1024 * 1024),
                'valid_files': valid_files,
                'copied_files': copied_files
            }

        except Exception as e:
            return {'success': False, 'error': f'Profile collection failed: {e}'}

    def _print_profiling_summary(self, profile_results: Dict[str, Any]) -> None:
        """Print summary of profiling data collection."""
        if not self.config.profiling.enable_profiling or self.config.output.quiet:
            return

        print("\n📊 Profiling Data Summary:")
        print("=" * 45)

        if not profile_results.get('success', False):
            print(f"❌ Failed to collect profiling data: {profile_results.get('error', 'Unknown error')}")
            print("\n💡 Troubleshooting:")
            print("   • Ensure nsys profiling was actually enabled (--enable-profiling)")
            print("   • Check Ray logs for nsight profiling errors")
            print("   • Verify actors had enough time to generate profile data")
            return

        files_found = profile_results.get('files_found', 0)
        total_size = profile_results.get('total_size_mb', 0)

        print(f"✅ Successfully collected profiling data:")
        print(f"   📁 Profile files found: {files_found}")
        print(f"   💾 Total size: {total_size:.1f} MB")
        print(f"   📂 Source directory: {profile_results.get('nsight_dir', 'N/A')}")

        copied_files = profile_results.get('copied_files', [])
        if copied_files:
            print(f"   📋 Copied to output directory: {len(copied_files)} files")
            if self.config.output.verbose:
                for copied_file in copied_files:
                    print(f"      • {copied_file}")

        print("\n💡 Next steps:")
        print("   • Open .nsys-rep files with NVIDIA Nsight Systems GUI")
        print("   • Use 'nsys stats <file.nsys-rep>' for command-line analysis")
        if copied_files:
            print(f"   • Profile files saved to: {self.config.profiling.output_dir}")
        else:
            print(f"   • Find original files in: {profile_results.get('nsight_dir', 'Ray logs')}")

    def run(self, total_samples: Optional[int] = None) -> PipelineResults:
        """
        Run the complete pipeline workflow.

        Args:
            total_samples: Override total samples to process (optional)

        Returns:
            PipelineResults containing success status and performance metrics
        """
        # Override total_samples if provided
        if total_samples is not None:
            self.config.runtime.total_samples = total_samples

        try:
            # Setup signal handlers for graceful shutdown
            self._setup_signal_handlers()

            # Validate configuration
            self._validate_config()

            # Print banner and configuration summary
            if not self.config.output.quiet:
                self._print_banner()

            # Step 1: GPU Environment Setup
            healthy_gpus = self._setup_gpu_environment()

            # Step 2: Ray Cluster Setup
            self._setup_ray_cluster()

            # Step 3: Create GPU Actors
            actors = self._create_gpu_actors(healthy_gpus)
            # Store actors for graceful shutdown
            self.actors = actors

            # Step 4: Generate Streaming Data
            all_batches = self._generate_streaming_data()

            # Step 5: Process Data with graceful shutdown support
            performance = self._process_streaming_data(actors, all_batches)

            # Step 6: Results and cleanup
            if not self.config.output.quiet:
                self._print_results(performance)

            if self.config.output.output_dir:
                self._save_results(performance)

            return PipelineResults(success=performance['success'], performance=performance)

        except KeyboardInterrupt:
            # This should rarely be hit now since we have signal handlers
            error = "Pipeline interrupted by user"
            if not self.config.output.quiet:
                print(f"\n⚠️  {error}")
            self._graceful_shutdown_actors()

            # Collect profiling data after graceful shutdown
            if self.config.profiling.enable_profiling:
                if not self.config.output.quiet:
                    print("\n📊 Collecting profiling data...")
                profile_results = self._collect_profiling_data()
                self._print_profiling_summary(profile_results)

            return PipelineResults(success=False, performance={}, error=error)

        except Exception as e:
            error = f"Pipeline failed with error: {e}"
            if not self.config.output.quiet:
                print(f"\n💥 {error}")
                if self.config.output.verbose:
                    import traceback
                    traceback.print_exc()
            self._graceful_shutdown_actors()

            # Collect profiling data even after exception
            if self.config.profiling.enable_profiling:
                if not self.config.output.quiet:
                    print("\n📊 Collecting profiling data...")
                profile_results = self._collect_profiling_data()
                self._print_profiling_summary(profile_results)

            return PipelineResults(success=False, performance={}, error=str(e))

        finally:
            # Always restore signal handlers and cleanup
            self._restore_signal_handlers()

            # Check if we received a shutdown signal
            if self.shutdown_event.is_set():
                self._graceful_shutdown_actors()

                # Collect profiling data after graceful shutdown
                if self.config.profiling.enable_profiling:
                    if not self.config.output.quiet:
                        print("\n📊 Collecting profiling data...")
                    profile_results = self._collect_profiling_data()
                    self._print_profiling_summary(profile_results)

                error = "Pipeline gracefully shutdown due to signal"
                if not self.config.output.quiet:
                    print(f"\n✅ {error}")
                return PipelineResults(success=False, performance={}, error=error)

    def _validate_config(self) -> None:
        """Validate configuration parameters."""
        runtime = self.config.runtime
        system = self.config.system
        data = self.config.data

        if runtime.max_actors is not None and runtime.max_actors <= 0:
            raise ValueError("max_actors must be positive")

        if system.min_gpus <= 0:
            raise ValueError("min_gpus must be positive")

        if runtime.num_producers <= 0:
            raise ValueError("num_producers must be positive")

        if runtime.batch_size <= 0:
            raise ValueError("batch_size must be positive")

        if len(data.shape) != 3:
            raise ValueError("data.shape must be (C, H, W)")

        if any(dim <= 0 for dim in data.shape):
            raise ValueError("all data.shape dimensions must be positive")

        if runtime.inter_batch_delay < 0:
            raise ValueError("inter_batch_delay cannot be negative")

    def _print_banner(self) -> None:
        """Print pipeline banner and configuration summary."""
        print("🚀 Ray Multi-GPU PeakNet Streaming Pipeline")
        print("=" * 55)

        if self.config.output.verbose:
            print(f"Configuration summary:")
            print(f"  Model: PeakNet (weights: {self.config.model.weights_path is not None})")
            print(f"  Data: {self.config.data.shape} tensor shape")
            print(f"  Runtime: {self.config.runtime.batch_size} batch size, {self.config.runtime.num_producers} producers")
            print(f"  System: min {self.config.system.min_gpus} GPUs required")
            print()

    def _setup_gpu_environment(self) -> List[int]:
        """Set up GPU environment with health validation."""
        if self.config.system.skip_gpu_validation:
            if not self.config.output.quiet:
                print("\n⚡ Step 1: GPU Environment Setup (Production Mode)")
                print(f"✅ Skipping validation - trusting Ray cluster provides {self.config.system.min_gpus}+ healthy GPUs")
            return list(range(self.config.system.min_gpus))

        if not self.config.output.quiet:
            print("\n🔍 Step 1: GPU Health Validation")
            if self.config.output.verbose:
                print("   (Use --skip-gpu-validation for faster startup in production)")

        try:
            healthy_gpus = get_healthy_gpus_for_ray(min_gpus=self.config.system.min_gpus)

            if not self.config.output.quiet:
                print(f"✅ Found {len(healthy_gpus)} healthy GPUs")
                if self.config.output.verbose:
                    cuda_visible = os.environ.get('CUDA_VISIBLE_DEVICES', 'not set')
                    print(f"   CUDA_VISIBLE_DEVICES: {cuda_visible}")

            return healthy_gpus

        except RuntimeError as e:
            error_msg = f"GPU validation failed: {e}"
            if not self.config.output.quiet:
                print(f"❌ {error_msg}")
                print("\n💡 Troubleshooting:")
                print("   - Ensure CUDA is available: nvidia-smi")
                print("   - Check for GPU hardware issues")
                print("   - Try reducing --min-gpus or --max-actors")
                print("   - Use --skip-gpu-validation for production clusters")
            raise RuntimeError(error_msg)

    def _setup_ray_cluster(self) -> None:
        """Initialize Ray cluster connection."""
        if not self.config.output.quiet:
            print("\n⚡ Step 2: Ray Cluster Setup")

        max_actors = self.config.runtime.max_actors

        if not ray.is_initialized():
            try:
                ray.init()
                cluster_resources = ray.cluster_resources()
                gpu_count = int(cluster_resources.get('GPU', 0))

                if not self.config.output.quiet:
                    print(f"✅ Ray cluster initialized")
                    print(f"   Available GPUs: {gpu_count}")
                    print(f"   CPU cores: {int(cluster_resources.get('CPU', 0))}")

                    if max_actors:
                        print(f"   Will create up to {max_actors} actors (user limit)")
                    else:
                        print(f"   Will auto-scale to use all healthy GPUs")

            except Exception as e:
                error_msg = f"Ray initialization failed: {e}"
                if not self.config.output.quiet:
                    print(f"❌ {error_msg}")
                raise RuntimeError(error_msg)
        else:
            cluster_resources = ray.cluster_resources()
            gpu_count = int(cluster_resources.get('GPU', 0))

            if not self.config.output.quiet:
                print(f"✅ Ray cluster already running")
                print(f"   Available GPUs: {gpu_count}")
                print(f"   CPU cores: {int(cluster_resources.get('CPU', 0))}")

                if max_actors:
                    print(f"   Will create up to {max_actors} actors (user limit)")
                else:
                    print(f"   Will auto-scale to use all healthy GPUs")

    def _create_gpu_actors(self, healthy_gpus: List[int]) -> List[Any]:
        """Create GPU pipeline actors with automatic scaling."""
        # Determine actual number of actors to create
        max_possible_actors = len(healthy_gpus)
        actual_num_actors = max_possible_actors

        max_actors = self.config.runtime.max_actors
        if max_actors is not None:
            actual_num_actors = min(max_actors, max_possible_actors)
            if max_actors > max_possible_actors:
                if not self.config.output.quiet:
                    print(f"⚠️  Requested {max_actors} actors but only {max_possible_actors} healthy GPUs available")

        enable_profiling = self.config.profiling.enable_profiling
        profiling_text = " (with profiling)" if enable_profiling else ""

        if not self.config.output.quiet:
            print(f"\n🎭 Step 3: Creating {actual_num_actors} GPU Pipeline Actors{profiling_text}")
            print(f"   Available healthy GPUs: {max_possible_actors}")
            if max_actors:
                print(f"   User-specified actor limit: {max_actors}")

            if enable_profiling and self.config.output.verbose:
                print("   📊 NSys profiling enabled - profile files will be generated per actor")

        try:
            # Determine input shape based on data source configuration
            if self.config.data_source.source_type == "socket":
                # Socket source: use configured socket shape
                input_shape = self.config.data_source.shape
                if not self.config.output.quiet:
                    print(f"   ⚡ Using configured socket shape {input_shape}")
            else:
                # Random source: use data.shape
                input_shape = self.config.data.shape
                if not self.config.output.quiet:
                    print(f"   ⚡ Using random data shape {input_shape}")

            actors = create_pipeline_actors(
                num_actors=actual_num_actors,
                enable_profiling=enable_profiling,
                validate_gpus=False,  # Already validated at system level
                # Pipeline configuration
                input_shape=input_shape,
                batch_size=self.config.runtime.batch_size,
                # PeakNet configuration
                weights_path=self.config.model.weights_path,
                peaknet_config=self.config.model.peaknet_config,
                compile_mode=self.config.model.compile_mode,
                warmup_iterations=self.config.model.warmup_iterations,
                deterministic=True,
                pin_memory=self.config.system.pin_memory,
                # Mixed precision configuration
                precision_dtype=self.config.precision.dtype,
                # Data source configuration for socket mode
                serialization_format=self.config.data_source.serialization_format,
                fields=self.config.data_source.fields,
            )

            if not self.config.output.quiet:
                print(f"✅ Successfully created {len(actors)} GPU actors")

            # Verify actor health if enabled
            if self.config.system.verify_actors:
                if not self.config.output.quiet:
                    print("   Verifying actor health...")
                health_futures = [actor.health_check.remote() for actor in actors]

                try:
                    health_results = ray.get(health_futures, timeout=30)
                    healthy_count = sum(1 for h in health_results if h.get('status') == 'healthy')

                    if not self.config.output.quiet:
                        print(f"   ✅ {healthy_count}/{len(actors)} actors are healthy")

                        if self.config.output.verbose:
                            for i, health in enumerate(health_results):
                                gpu_id = health.get('gpu_id', 'unknown')
                                status = health.get('status', 'unknown')
                                print(f"      Actor {i}: GPU {gpu_id} - {status}")

                except Exception as e:
                    if not self.config.output.quiet:
                        print(f"   ⚠️  Actor health check failed: {e}")
                        print("   Continuing anyway...")

            return actors

        except Exception as e:
            error_msg = f"Failed to create pipeline actors: {e}"
            if not self.config.output.quiet:
                print(f"❌ {error_msg}")
            raise RuntimeError(error_msg)

    def _generate_streaming_data(self) -> List[Any]:
        """Generate streaming data using Ray tasks."""
        if not self.config.output.quiet:
            print(f"\n📊 Step 4: Generating Streaming Data")

        # Extract config values
        runtime = self.config.runtime
        data = self.config.data

        # Calculate actual production parameters based on total_samples if provided
        if runtime.total_samples is not None:
            # Calculate required batches to reach total_samples
            total_batches_needed = (runtime.total_samples + runtime.batch_size - 1) // runtime.batch_size
            batches_per_producer = max(1, total_batches_needed // runtime.num_producers)
            # Adjust if we need more producers or batches
            if total_batches_needed > runtime.num_producers * batches_per_producer:
                batches_per_producer += 1
            if not self.config.output.quiet:
                print(f"   Using total_samples={runtime.total_samples}")
                print(f"   Adjusted batches per producer: {batches_per_producer}")
        else:
            batches_per_producer = runtime.batches_per_producer

        if not self.config.output.quiet:
            print(f"   Producers: {runtime.num_producers}")
            print(f"   Batches per producer: {batches_per_producer}")
            print(f"   Total batches: {runtime.num_producers * batches_per_producer}")
            print(f"   Batch size: {runtime.batch_size} samples")
            print(f"   Total samples: {runtime.num_producers * batches_per_producer * runtime.batch_size}")
            print(f"   Input shape: {data.shape}")

        manager = RayDataProducerManager()
        start_time = time.time()

        try:
            producer_futures = manager.launch_producers(
                num_producers=runtime.num_producers,
                batches_per_producer=batches_per_producer,
                batch_size=runtime.batch_size,
                tensor_shape=data.shape,
                inter_batch_delay=runtime.inter_batch_delay,
                deterministic=False  # Random data for realistic streaming
            )

            all_batches = manager.get_all_batches()
            generation_time = time.time() - start_time

            total_samples = len(all_batches) * runtime.batch_size
            generation_rate = total_samples / generation_time

            if not self.config.output.quiet:
                print(f"✅ Data generation complete:")
                print(f"   Generated: {len(all_batches)} batches ({total_samples} samples)")
                print(f"   Time: {generation_time:.2f}s")
                print(f"   Rate: {generation_rate:.1f} samples/s")

            return all_batches

        except Exception as e:
            error_msg = f"Data generation failed: {e}"
            if not self.config.output.quiet:
                print(f"❌ {error_msg}")
            raise RuntimeError(error_msg)

    def _process_streaming_data(self, actors: List[Any], all_batches: List[Any]) -> Dict[str, Any]:
        """Process streaming data across multiple GPU actors."""
        if not self.config.output.quiet:
            print(f"\n⚡ Step 5: Multi-GPU Streaming Processing")
            print(f"   Processing {len(all_batches)} batches across {len(actors)} GPUs")

        # Distribute batches across actors (round-robin)
        processing_futures = []
        actor_assignments = []

        for batch_idx, batch in enumerate(all_batches):
            actor_idx = batch_idx % len(actors)
            actor = actors[actor_idx]

            future = actor.process_batch_from_ray_object_store.remote(batch, batch_idx)
            processing_futures.append(future)
            actor_assignments.append(actor_idx)

        # Process batches and collect results
        if not self.config.output.quiet:
            print("   Processing batches...")
        processing_start = time.time()

        results = []
        completed = 0
        total_batches = len(processing_futures)

        try:
            for i, future in enumerate(processing_futures):
                # Check for shutdown signal before processing each batch
                if self.shutdown_event.is_set():
                    if not self.config.output.quiet:
                        print(f"\n🛑 Shutdown requested - stopping after {completed}/{total_batches} batches")
                    break

                result = ray.get(future, timeout=30)
                results.append(result)
                completed += 1

                if self.config.output.verbose or (completed % max(1, total_batches // 10) == 0):
                    progress = (completed / total_batches) * 100
                    actor_idx = actor_assignments[i]
                    samples = result['batch_size']
                    proc_time = result['processing_time']

                    if not self.config.output.quiet:
                        print(f"   [{progress:5.1f}%] Batch {completed}/{total_batches} "
                              f"→ GPU Actor {actor_idx}: {samples} samples ({proc_time:.3f}s)")

        except Exception as e:
            return {'success': False, 'error': str(e)}

        total_processing_time = time.time() - processing_start

        # Calculate performance metrics
        total_samples = sum(r['batch_size'] for r in results)
        overall_throughput = total_samples / total_processing_time

        # Per-actor statistics
        actor_stats = {}
        for i, result in enumerate(results):
            actor_idx = actor_assignments[i]
            if actor_idx not in actor_stats:
                actor_stats[actor_idx] = {'batches': 0, 'samples': 0, 'total_time': 0.0}

            actor_stats[actor_idx]['batches'] += 1
            actor_stats[actor_idx]['samples'] += result['batch_size']
            actor_stats[actor_idx]['total_time'] += result['processing_time']

        return {
            'success': True,
            'total_samples': total_samples,
            'total_batches': len(results),
            'total_processing_time': total_processing_time,
            'overall_throughput': overall_throughput,
            'actor_stats': actor_stats,
            'results': results
        }

    def _print_results(self, performance: Dict[str, Any]) -> None:
        """Print comprehensive performance results."""
        print("\n📈 Performance Results")
        print("=" * 30)

        if not performance['success']:
            print(f"❌ Processing failed: {performance.get('error', 'Unknown error')}")
            return

        # Overall metrics
        print(f"✅ Overall Performance:")
        print(f"   Total samples processed: {performance['total_samples']:,}")
        print(f"   Total batches: {performance['total_batches']:,}")
        print(f"   Processing time: {performance['total_processing_time']:.2f}s")
        print(f"   Overall throughput: {performance['overall_throughput']:.1f} samples/s")

        # Per-actor breakdown
        print(f"\n🎭 Per-Actor Performance:")
        actor_stats = performance['actor_stats']

        for actor_idx, stats in actor_stats.items():
            actor_throughput = stats['samples'] / stats['total_time'] if stats['total_time'] > 0 else 0
            avg_batch_time = stats['total_time'] / stats['batches'] if stats['batches'] > 0 else 0

            print(f"   GPU Actor {actor_idx}:")
            print(f"      Batches: {stats['batches']}")
            print(f"      Samples: {stats['samples']:,}")
            print(f"      Throughput: {actor_throughput:.1f} samples/s")
            print(f"      Avg batch time: {avg_batch_time:.3f}s")

        # Profiling information
        if self.config.profiling.enable_profiling:
            import os
            tmpdir = os.environ.get('TMPDIR', '/tmp')
            print(f"\n📊 Profiling Information:")
            print(f"   NSys profiling: enabled")
            print(f"   Profile files: generated per actor (nsys-rep format)")
            print(f"   📁 Files saved to: {tmpdir}/ray/session_latest/logs/nsight/")
            print(f"   💡 Find your .nsys-rep files in Ray's logs directory")
            print(f"   💡 Copy files locally: cp {tmpdir}/ray/session_latest/logs/nsight/*.nsys-rep ./")
            print(f"   💡 Analyze with: nsys-ui <file.nsys-rep> or nsys stats <file.nsys-rep>")

        # Configuration summary
        if self.config.output.verbose:
            runtime = self.config.runtime
            data = self.config.data
            print(f"\n⚙️  Configuration Used:")
            print(f"   Actor limit: {'auto-scale' if runtime.max_actors is None else runtime.max_actors}")
            print(f"   Min GPUs required: {self.config.system.min_gpus}")
            print(f"   Producers: {runtime.num_producers}")
            print(f"   Batch size: {runtime.batch_size}")
            print(f"   Input shape: {data.shape}")
            print(f"   Inter-batch delay: {runtime.inter_batch_delay}s")
            print(f"   Profiling: {'enabled' if self.config.profiling.enable_profiling else 'disabled'}")

        if performance['success']:
            print(f"\n🎉 Pipeline completed successfully!")
            print(f"   Processed {performance['total_samples']:,} samples at {performance['overall_throughput']:.1f} samples/s")

    def _save_results(self, performance: Dict[str, Any]) -> None:
        """Save results to output directory if specified."""
        output_dir_path = self.config.output.output_dir
        if not output_dir_path or not performance['success']:
            return

        output_dir = Path(output_dir_path)
        output_dir.mkdir(parents=True, exist_ok=True)

        # Save performance metrics
        import json
        from datetime import datetime

        results_file = output_dir / f"pipeline_results_{datetime.now().strftime('%Y%m%d_%H%M%S')}.json"

        # Convert config to dict for JSON serialization
        config_dict = {
            'model': {
                'yaml_path': self.config.model.yaml_path,
                'weights_path': self.config.model.weights_path
            },
            'runtime': {
                'max_actors': self.config.runtime.max_actors,
                'batch_size': self.config.runtime.batch_size,
                'total_samples': self.config.runtime.total_samples,
                'num_producers': self.config.runtime.num_producers,
                'batches_per_producer': self.config.runtime.batches_per_producer,
                'inter_batch_delay': self.config.runtime.inter_batch_delay
            },
            'data': {
                'shape': list(self.config.data.shape),
                'input_channels': self.config.data.shape[0]  # Extract from shape
            },
            'system': {
                'min_gpus': self.config.system.min_gpus,
                'skip_gpu_validation': self.config.system.skip_gpu_validation,
                'pin_memory': self.config.system.pin_memory,
                'verify_actors': self.config.system.verify_actors
            },
            'profiling': {
                'enable_profiling': self.config.profiling.enable_profiling,
                'output_dir': self.config.profiling.output_dir
            },
            'output': {
                'output_dir': self.config.output.output_dir,
                'verbose': self.config.output.verbose,
                'quiet': self.config.output.quiet
            }
        }

        save_data = {
            'timestamp': datetime.now().isoformat(),
            'configuration': config_dict,
            'performance': performance
        }

        with open(results_file, 'w') as f:
            json.dump(save_data, f, indent=2, default=str)

        if not self.config.output.quiet:
            print(f"\n💾 Results saved to: {results_file}")

    def run_streaming_pipeline(
        self,
        total_samples: Optional[int] = None,
        enable_output_queue: bool = False
    ) -> PipelineResults:
        """
        Run the streaming pipeline with continuous data processing.

        This method launches producers that generate data continuously,
        pipeline actors that process data as it arrives (without accumulation),
        and manages coordination for clean termination.

        Args:
            total_samples: Override total samples to process (optional)
            enable_output_queue: Enable Q2 output queue for downstream processing

        Returns:
            PipelineResults containing success status and performance metrics
        """
        # Override total_samples if provided
        if total_samples is not None:
            self.config.runtime.total_samples = total_samples

        try:
            # Validate configuration
            self._validate_config()

            # Print banner
            if not self.config.output.quiet:
                self._print_streaming_banner()

            # Step 1: GPU Environment Setup
            healthy_gpus = self._setup_gpu_environment()

            # Step 2: Ray Cluster Setup
            self._setup_ray_cluster()

            # Step 3: Create GPU Actors
            actors = self._create_gpu_actors(healthy_gpus)

            # Step 4: Run Streaming Pipeline
            performance = self._run_streaming_workflow(actors, enable_output_queue)

            # Step 5: Results
            if not self.config.output.quiet:
                self._print_streaming_results(performance)

            if self.config.output.output_dir:
                self._save_results(performance)

            return PipelineResults(success=performance['success'], performance=performance)

        except KeyboardInterrupt:
            error = "Streaming pipeline interrupted by user"
            if not self.config.output.quiet:
                print(f"\n⚠️  {error}")
            return PipelineResults(success=False, performance={}, error=error)

        except Exception as e:
            error = f"Streaming pipeline failed: {e}"
            if not self.config.output.quiet:
                print(f"\n💥 {error}")
                if self.config.output.verbose:
                    import traceback
                    traceback.print_exc()
            return PipelineResults(success=False, performance={}, error=str(e))

    def _print_streaming_banner(self) -> None:
        """Print streaming pipeline banner."""
        print("🌊 Ray Multi-GPU PeakNet STREAMING Pipeline")
        print("=" * 55)
        print("🚀 TRUE CONTINUOUS STREAMING - No batch accumulation!")
        print("🔄 Preserves double buffering - No per-batch sync!")
        print()

        if self.config.output.verbose:
            print(f"Configuration:")
            print(f"  Model: PeakNet (weights: {self.config.model.weights_path is not None})")
            print(f"  Data: {self.config.data.shape} tensor shape")
            print(f"  Runtime: {self.config.runtime.batch_size} batch size, {self.config.runtime.num_producers} producers")
            print(f"  System: min {self.config.system.min_gpus} GPUs required")
            print()

    def _run_streaming_workflow(
        self, 
        actors: List[Any], 
        enable_output_queue: bool
    ) -> Dict[str, Any]:
        """Run the complete streaming workflow with producers and actors."""
        from .utils.queue import ShardedQueueManager
        from .core.coordinator import create_streaming_coordinator
        from .core.streaming_producer import create_streaming_producers

        if not self.config.output.quiet:
            print("\n🌊 Starting Streaming Workflow")

        # Calculate production parameters
        runtime = self.config.runtime
        data = self.config.data

        # For socket sources, ignore total_samples and stream indefinitely
        if self.config.data_source.source_type == "socket":
            batches_per_producer = None  # Stream until socket closes
            total_expected_batches = None  # Unknown for streaming
            total_expected_samples = None  # Unknown for streaming
        else:
            # Calculate finite batches for non-socket sources
            if runtime.total_samples is not None:
                total_batches_needed = (runtime.total_samples + runtime.batch_size - 1) // runtime.batch_size
                batches_per_producer = max(1, total_batches_needed // runtime.num_producers)
                if total_batches_needed > runtime.num_producers * batches_per_producer:
                    batches_per_producer += 1
            else:
                batches_per_producer = runtime.batches_per_producer

            total_expected_batches = runtime.num_producers * batches_per_producer
            total_expected_samples = total_expected_batches * runtime.batch_size

        if not self.config.output.quiet:
            print(f"   Producers: {runtime.num_producers}")
            print(f"   Actors: {len(actors)}")
            if self.config.data_source.source_type == "socket":
                print(f"   Batches per producer: unlimited (stream until socket closes)")
                print(f"   Expected total: unknown (continuous streaming)")
            else:
                print(f"   Batches per producer: {batches_per_producer}")
                print(f"   Expected total: {total_expected_batches} batches, {total_expected_samples} samples")
            print(f"   Input shape: {data.shape}")
            print(f"   Inter-batch delay: {runtime.inter_batch_delay}s")

        # Step 1: Create Coordinator
        if not self.config.output.quiet:
            print("\n📡 Step 1: Creating Streaming Coordinator")

        coordinator = create_streaming_coordinator(
            expected_producers=runtime.num_producers,
            expected_actors=len(actors)
        )

        # Store coordinator reference for signal handling
        self.coordinator = coordinator

        # Step 2: Create Queues
        if not self.config.output.quiet:
            print("📦 Step 2: Creating Queue Infrastructure")

        # Input queue (Q1) - producers -> actors
        num_shards = runtime.queue_num_shards
        maxsize_per_shard = runtime.queue_maxsize_per_shard

        q1_manager = ShardedQueueManager(
            "streaming_input_queue", 
            num_shards=num_shards, 
            maxsize_per_shard=maxsize_per_shard
        )

        q2_manager = None
        if enable_output_queue:
            q2_manager = ShardedQueueManager(
                "streaming_output_queue",
                num_shards=num_shards,
                maxsize_per_shard=maxsize_per_shard
            )

        if not self.config.output.quiet:
            print(f"   Q1 (input): {num_shards} shards, {maxsize_per_shard} items/shard")
            if enable_output_queue:
                print(f"   Q2 (output): {num_shards} shards, {maxsize_per_shard} items/shard")

        # Step 3: Launch Streaming Producers
        if not self.config.output.quiet:
            print(f"🏭 Step 3: Launching Streaming Producers ({self.config.data_source.source_type})")

        producers = self._create_data_producers(runtime, data)

        producer_tasks = []
        for i, producer in enumerate(producers):
            # Use appropriate method based on producer type
            if self.config.data_source.source_type == "socket":
                # Socket producers stream indefinitely (batches_per_producer is None)
                task = producer.stream_raw_bytes_to_queue.remote(
                    q1_manager,
                    batches_per_producer,  # None for socket sources
                    coordinator,
                    progress_interval=100  # Fixed interval for socket streaming
                )
            else:
                # Standard producers (random data, etc.)
                task = producer.stream_batches_to_queue.remote(
                    q1_manager,
                    batches_per_producer,
                    coordinator,
                    progress_interval=max(10, batches_per_producer // 10)
                )
            producer_tasks.append(task)

        # Step 4: Launch Streaming Pipeline Actors
        if not self.config.output.quiet:
            print("🎭 Step 4: Launching Streaming Pipeline Actors")

        actor_tasks = []
        for i, actor in enumerate(actors):
            task = actor.process_from_queue.remote(
                q1_manager,
                runtime.memory_sync_interval,  # From config
                q2_manager,
                coordinator,
                max_empty_polls=runtime.max_empty_polls,  # From config
                poll_timeout=runtime.poll_timeout   # From config
            )
            actor_tasks.append(task)

        # Step 5: Monitor and Wait for Completion
        if not self.config.output.quiet:
            print("⏳ Step 5: Streaming Processing (Real-time)")
            print("   📊 Producers generating data...")
            print("   ⚡ Actors processing continuously...")
            print("   🔄 Double buffering preserved - no per-batch sync!")

        start_time = time.time()

        # Wait for producers to complete
        if not self.config.output.quiet:
            print("\n   Waiting for producers to finish...")

        # Get results from all producers (some may already be completed)
        remaining_tasks = []
        completed_results = []

        for i, task in enumerate(producer_tasks):
            try:
                # Check if already completed
                result = ray.get(task, timeout=0.001)
                completed_results.append(result)
            except:
                # Still running, add to remaining tasks
                remaining_tasks.append(task)

        # Wait for any remaining producer tasks
        if remaining_tasks:
            remaining_results = ray.get(remaining_tasks)
            producer_results = completed_results + remaining_results
        else:
            producer_results = completed_results
        producer_time = time.time() - start_time

        if not self.config.output.quiet:
            total_produced_samples = sum(r['total_samples'] for r in producer_results)
            total_backpressure = sum(r['backpressure_events'] for r in producer_results)
            print(f"   ✅ All producers finished in {producer_time:.2f}s")
            print(f"   📊 Produced: {total_produced_samples} samples, {total_backpressure} backpressure events")

        # Wait for actors to complete
        if not self.config.output.quiet:
            print("   Waiting for actors to finish processing...")

        actor_results = ray.get(actor_tasks)
        total_time = time.time() - start_time

        # Step 6: Calculate Performance Metrics
        total_processed_samples = sum(r['total_samples'] for r in actor_results)
        total_processed_batches = sum(r['batches_processed'] for r in actor_results)

        # Per-actor stats
        actor_stats = {}
        for i, result in enumerate(actor_results):
            actor_stats[i] = {
                'batches': result['batches_processed'],
                'samples': result['total_samples'],
                'throughput': result['average_throughput'],
                'processing_time': result['processing_time']
            }

        return {
            'success': True,
            'streaming_mode': True,
            'total_samples': total_processed_samples,
            'total_batches': total_processed_batches,
            'total_processing_time': total_time,
            'producer_time': producer_time,
            'overall_throughput': total_processed_samples / total_time if total_time > 0 else 0,
            'producer_results': producer_results,
            'actor_results': actor_results,
            'actor_stats': actor_stats,
            'expected_samples': total_expected_samples,
            'sample_completion_rate': total_processed_samples / total_expected_samples if total_expected_samples and total_expected_samples > 0 else 0,
            'queue_config': {
                'q1_shards': num_shards,
                'q1_maxsize_per_shard': maxsize_per_shard,
                'output_queue_enabled': enable_output_queue
            }
        }

    def _create_data_producers(self, runtime, data):
        """Create data producers based on configuration.

        Args:
            runtime: Runtime configuration
            data: Data configuration

        Returns:
            List of producer actors
        """
        if self.config.data_source.source_type == "socket":
            # Create multi-threaded socket producers for high-performance data ingestion
            from .core.multithreaded_socket_producer import create_multithreaded_socket_producers

            if not self.config.output.quiet:
<<<<<<< HEAD
                print(f"   Socket: {self.config.data_source.socket_hostname}:{self.config.data_source.socket_port}")
                print(f"   Architecture: [Socket Thread] → [Raw Buffer] → [{self.config.data_source.internal_parser_threads} Parser Threads] → [Queue]")
                print(f"   Performance: ~{self.config.data_source.internal_parser_threads}x parsing parallelism for GPU starvation elimination")
=======
                num_sockets = len(self.config.data_source.socket_addresses) if self.config.data_source.socket_addresses else 0
                if num_sockets == 1:
                    host, port = self.config.data_source.socket_addresses[0]
                    print(f"   Socket: {host}:{port}")
                else:
                    print(f"   Sockets: {num_sockets} addresses, {runtime.num_producers} producers")
                    for i, (host, port) in enumerate(self.config.data_source.socket_addresses):
                        print(f"      [{i}] {host}:{port}")
                print(f"   Optimization: Raw bytes → Pipeline parsing for zero gaps")
>>>>>>> 878411ae

            return create_multithreaded_socket_producers(
                num_producers=runtime.num_producers,
                config=self.config.data_source,
                internal_parser_threads=self.config.data_source.internal_parser_threads,
                raw_buffer_size=self.config.data_source.raw_buffer_size,
                deterministic=False
            )
        else:
            # Create random data producers (default/backward compatibility)
            from .core.streaming_producer import create_streaming_producers

            if not self.config.output.quiet:
                print(f"   Random data: {data.shape}")

            return create_streaming_producers(
                num_producers=runtime.num_producers,
                batch_size=runtime.batch_size,
                tensor_shape=data.shape,
                inter_batch_delay=runtime.inter_batch_delay,
                deterministic=False
            )

    def _print_streaming_results(self, performance: Dict[str, Any]) -> None:
        """Print streaming pipeline performance results."""
        print("\n📈 Streaming Pipeline Results")
        print("=" * 40)

        if not performance['success']:
            print(f"❌ Processing failed: {performance.get('error', 'Unknown error')}")
            return

        # Overall metrics
        print(f"🌊 Streaming Performance:")
        print(f"   Total samples processed: {performance['total_samples']:,}")
        print(f"   Total batches processed: {performance['total_batches']:,}")

        expected_samples = performance['expected_samples']
        if expected_samples is not None:
            print(f"   Expected samples: {expected_samples:,}")
            print(f"   Completion rate: {performance['sample_completion_rate']:.1%}")
        else:
            print(f"   Expected samples: unlimited (continuous streaming)")
            print(f"   Completion rate: N/A (continuous streaming)")

        print(f"   Total time: {performance['total_processing_time']:.2f}s")
        print(f"   Overall throughput: {performance['overall_throughput']:.1f} samples/s")

        # Producer performance
        print(f"\n🏭 Producer Performance:")
        for i, result in enumerate(performance['producer_results']):
            print(f"   Producer {i}: {result['total_samples']:,} samples, "
                  f"{result['backpressure_events']} backpressure events")

        # Actor performance
        print(f"\n🎭 Actor Performance (TRUE STREAMING - No per-batch sync!):")
        for actor_id, stats in performance['actor_stats'].items():
            print(f"   GPU Actor {actor_id}: {stats['batches']} batches, "
                  f"{stats['samples']:,} samples, {stats['throughput']:.1f} samples/s")

        # Queue configuration
        queue_config = performance['queue_config']
        print(f"\n📦 Queue Configuration:")
        print(f"   Input queue: {queue_config['q1_shards']} shards × {queue_config['q1_maxsize_per_shard']} items")
        print(f"   Output queue: {'enabled' if queue_config['output_queue_enabled'] else 'disabled'}")

        # Profiling information
        if self.config.profiling.enable_profiling:
            import os
            tmpdir = os.environ.get('TMPDIR', '/tmp')
            print(f"\n📊 Profiling Information:")
            print(f"   🔍 Check nsys profile for continuous overlapping operations")
            print(f"   ✅ Should show NO cudaStreamSynchronize blocking in hot path")
            print(f"   📁 Profile files: {tmpdir}/ray/session_latest/logs/nsight/")

        if performance['success']:
            print(f"\n🎉 Streaming Pipeline Completed Successfully!")
            print(f"   🌊 TRUE CONTINUOUS PROCESSING: {performance['total_samples']:,} samples")
            print(f"   ⚡ DOUBLE BUFFERING PRESERVED: No per-batch synchronization")
            print(f"   📈 Throughput: {performance['overall_throughput']:.1f} samples/s")<|MERGE_RESOLUTION|>--- conflicted
+++ resolved
@@ -1186,15 +1186,10 @@
             List of producer actors
         """
         if self.config.data_source.source_type == "socket":
-            # Create multi-threaded socket producers for high-performance data ingestion
-            from .core.multithreaded_socket_producer import create_multithreaded_socket_producers
-
-            if not self.config.output.quiet:
-<<<<<<< HEAD
-                print(f"   Socket: {self.config.data_source.socket_hostname}:{self.config.data_source.socket_port}")
-                print(f"   Architecture: [Socket Thread] → [Raw Buffer] → [{self.config.data_source.internal_parser_threads} Parser Threads] → [Queue]")
-                print(f"   Performance: ~{self.config.data_source.internal_parser_threads}x parsing parallelism for GPU starvation elimination")
-=======
+            # Create lightweight socket producers for optimal CPU/GPU overlap
+            from .core.lightweight_socket_producer import create_lightweight_socket_producers
+
+            if not self.config.output.quiet:
                 num_sockets = len(self.config.data_source.socket_addresses) if self.config.data_source.socket_addresses else 0
                 if num_sockets == 1:
                     host, port = self.config.data_source.socket_addresses[0]
@@ -1204,13 +1199,10 @@
                     for i, (host, port) in enumerate(self.config.data_source.socket_addresses):
                         print(f"      [{i}] {host}:{port}")
                 print(f"   Optimization: Raw bytes → Pipeline parsing for zero gaps")
->>>>>>> 878411ae
-
-            return create_multithreaded_socket_producers(
+
+            return create_lightweight_socket_producers(
                 num_producers=runtime.num_producers,
                 config=self.config.data_source,
-                internal_parser_threads=self.config.data_source.internal_parser_threads,
-                raw_buffer_size=self.config.data_source.raw_buffer_size,
                 deterministic=False
             )
         else:
